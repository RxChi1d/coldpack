--- conflicted
+++ resolved
@@ -7,21 +7,17 @@
 
 ## [Unreleased]
 
-<<<<<<< HEAD
 ### Added
 - **SafeConsole System**: Intelligent Unicode-safe console wrapper with automatic terminal capability detection and fallback character mapping for improved cross-platform Unicode support
 
 ### Changed
 - **Multicore Performance**: Upgraded py7zz to v1.0.1 with improved multicore thread handling (threads=0 now correctly uses all CPU cores)
 - **Console Architecture**: Refactored console output system with centralized SafeConsole wrapper for better Unicode compatibility and maintainability
+- **Build System Reliability**: Enhanced build and release process for improved stability and error prevention
 
 ### Fixed
 - **Thread Parameter Handling**: Fixed py7zz multicore settings where threads=0 was incorrectly treated as single-thread instead of all cores
 - **CI Compatibility**: Improved test module imports and mypy configuration for better CI environment compatibility
-=======
-### Changed
-- **Build System Reliability**: Enhanced build and release process for improved stability and error prevention
->>>>>>> 83d042b6
 
 ## [0.3.0] - 2025-08-03
 
