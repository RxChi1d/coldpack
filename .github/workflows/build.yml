name: Build and Publish

on:
  push:
    tags:
      - 'v*'  # Only trigger on tags starting with 'v'
  workflow_dispatch:
    inputs:
      tag:
        description: 'Tag to build (e.g., v0.1.0, v0.1.0a1, v0.1.0b1, v0.1.0rc1, v0.2.0a1)'
        required: true
        type: string

jobs:
  quality-check:
    runs-on: ubuntu-latest
    steps:
    - uses: actions/checkout@v4

    - name: Verify CI status
      shell: bash
      run: |
        echo "Verifying CI workflow status for commit: $GITHUB_SHA"

        # Query CI workflow status for the specific commit using gh run list
        # This avoids Windows Git Bash path rewriting issues with gh api
        CI_STATUS=$(gh run list \
          --workflow="CI" \
          --json conclusion,headSha \
          --jq ".[] | select(.headSha == \"$GITHUB_SHA\") | .conclusion" \
          | head -1)

        echo "CI workflow status: $CI_STATUS"

        if [ "$CI_STATUS" = "success" ]; then
          echo "✅ CI workflow passed - proceeding with build"
        elif [ "$CI_STATUS" = "failure" ]; then
          echo "❌ CI workflow failed - aborting build"
          echo ""
          echo "🔍 Troubleshooting:"
          echo "  1. Check CI workflow results: https://github.com/${{ github.repository }}/actions/runs"
          echo "  2. Fix any failing tests or linting issues"
          echo "  3. Push fixes and wait for CI to pass before retrying build"
          echo "  4. Current commit: $GITHUB_SHA"
          exit 1
        elif [ -z "$CI_STATUS" ]; then
          echo "⚠️ No CI workflow found for this commit"
          echo ""
          echo "🔍 Troubleshooting:"
          echo "  1. Verify CI workflow is configured in .github/workflows/"
          echo "  2. Check if commit triggered CI: https://github.com/${{ github.repository }}/actions"
          echo "  3. Ensure commit is on correct branch with CI workflow"
          echo "  4. Current commit: $GITHUB_SHA"
          exit 1
        else
          echo "⏳ CI workflow status: $CI_STATUS (not completed)"
          echo ""
          echo "🔍 Action required:"
          echo "  1. Wait for CI workflow to complete"
          echo "  2. Check progress: https://github.com/${{ github.repository }}/actions"
          echo "  3. Current commit: $GITHUB_SHA"
          echo "  4. Retry build after CI completes successfully"
          exit 1
        fi
      env:
        GITHUB_TOKEN: ${{ secrets.GITHUB_TOKEN }}
      timeout-minutes: 3

    - name: Install uv
      uses: astral-sh/setup-uv@v6
      with:
        version: "latest"
        enable-cache: true
      timeout-minutes: 3

    - name: Set up Python
      run: uv python install 3.11

    - name: Install dependencies
      run: |
        echo "📦 Installing dependencies for quality checks..."
        echo "Python version: $(uv run python --version)"
        echo "UV version: $(uv --version)"

        # Show lock file info for debugging
        if [ -f "uv.lock" ]; then
          echo "Lock file found: uv.lock ($(wc -l < uv.lock) lines)"
        else
          echo "⚠️ No lock file found - dependencies will be resolved freshly"
        fi

        # Install with verbose output for better debugging
        echo "Installing development dependencies..."
        uv sync --dev

        echo "Installing package in editable mode..."
        uv pip install -e .

        # Verify installation
        echo "✅ Verifying installation..."
        uv run python -c "import coldpack; print(f'coldpack {coldpack.__version__} installed successfully')"
      timeout-minutes: 5

    - name: Run quality checks
      run: |
        uv run ruff check . --output-format=github
        uv run ruff format --check --diff .
        uv run pytest --tb=short
<<<<<<< HEAD
        uv run mypy src/ --ignore-missing-imports
=======
        uv run mypy src/
      timeout-minutes: 10
>>>>>>> 83d042b6

  build:
    needs: quality-check  # Only build after quality check passes
    runs-on: ubuntu-latest

    steps:
    - uses: actions/checkout@v4
      with:
        fetch-depth: 0  # Get full history for version generation

    - name: Install uv
      uses: astral-sh/setup-uv@v6
      with:
        version: "latest"
        enable-cache: true
      timeout-minutes: 3

    - name: Set up Python
      run: uv python install 3.11

    - name: Install dependencies
      run: |
        echo "📦 Installing dependencies for build..."
        echo "Python version: $(uv run python --version)"
        echo "UV version: $(uv --version)"

        # Show environment info
        echo "🔧 Build environment:"
        echo "  Runner OS: ${{ runner.os }}"
        echo "  GitHub SHA: $GITHUB_SHA"
        echo "  Working directory: $(pwd)"

        # Show lock file info for debugging
        if [ -f "uv.lock" ]; then
          echo "Lock file found: uv.lock ($(wc -l < uv.lock) lines)"
          echo "Lock file hash: $(shasum uv.lock | cut -d' ' -f1)"
        else
          echo "⚠️ No lock file found - dependencies will be resolved freshly"
        fi

        # Install with better debugging
        echo "Installing development dependencies..."
        uv sync --dev

        echo "Installing package in editable mode..."
        uv pip install -e .

        # Verify installation with more details
        echo "✅ Verifying installation..."
        uv run python -c "import coldpack; print(f'coldpack {coldpack.__version__} installed successfully')"
        uv run python -c "import sys; print(f'Python executable: {sys.executable}')"

        # Show installed packages for debugging
        echo "📋 Key installed packages:"
        uv pip list | grep -E "(coldpack|hatch|build|wheel)" || echo "  (filtering failed, showing all packages)"
      timeout-minutes: 5

    - name: Validate tag format
      id: validate_tag
      shell: bash
      run: |
        # Get tag from push event or workflow dispatch
        if [ "${{ github.event.inputs.tag }}" != "" ]; then
          TAG="${{ github.event.inputs.tag }}"
        else
          TAG=$(echo ${{ github.ref }} | sed 's/refs\/tags\///')
        fi

        echo "Git tag: $TAG"

        # Unified version validation function
        validate_version_format() {
          local version="$1"
          local version_type="$2"

          # Simplified regex patterns for better readability
          local git_tag_pattern="^v[0-9]+\.[0-9]+\.[0-9]+(\.(dev[0-9]+|a[0-9]+|b[0-9]+|rc[0-9]+))?$"
          local generated_version_pattern="^[0-9]+\.[0-9]+\.[0-9]+(\.(dev[0-9]+|a[0-9]+|b[0-9]+|rc[0-9]+))?(-[0-9]+-g[0-9a-f]+)?$"

          if [[ "$version_type" == "git_tag" ]]; then
            if [[ $version =~ $git_tag_pattern ]]; then
              echo "✓ Git tag format is valid: $version"
              return 0
            else
              echo "✗ Invalid git tag format: $version"
              echo "Expected format: v{major}.{minor}.{patch}[.{dev|a|b|rc}{N}]"
              echo "Valid examples:"
              echo "  - Stable: v1.0.0, v2.1.3"
              echo "  - Development: v1.0.0.dev1, v1.2.0.dev5"
              echo "  - Alpha: v1.0.0.a1, v1.0.0.a2"
              echo "  - Beta: v1.0.0.b1, v1.0.0.b2"
              echo "  - Release Candidate: v1.0.0.rc1, v1.0.0.rc2"
              return 1
            fi
          elif [[ "$version_type" == "generated" ]]; then
            if [[ $version =~ $generated_version_pattern ]]; then
              echo "✓ Generated version format is valid: $version"
              return 0
            else
              echo "✗ Invalid generated version format: $version"
              echo "Expected format: {major}.{minor}.{patch}[.{dev|a|b|rc}{N}][-{commits}-g{hash}]"
              echo "Valid examples:"
              echo "  - Stable: 1.0.0, 2.1.3"
              echo "  - Development: 1.0.0.dev1, 1.2.0.dev5"
              echo "  - With git suffix: 1.0.0-5-g1a2b3c4, 1.0.0.dev1-2-g5d6e7f8"
              return 1
            fi
          fi
        }

        # Validate git tag format
        if ! validate_version_format "$TAG" "git_tag"; then
          exit 1
        fi

        # Set outputs
        echo "git_tag=$TAG" >> $GITHUB_OUTPUT

    - name: Validate stable release ancestry (for stable releases only)
      if: "!contains(steps.validate_tag.outputs.git_tag, 'dev') && !contains(steps.validate_tag.outputs.git_tag, 'a') && !contains(steps.validate_tag.outputs.git_tag, 'b') && !contains(steps.validate_tag.outputs.git_tag, 'rc')"
      shell: bash
      run: |
        echo "Validating stable release ancestry..."

        # Fetch origin/main to ensure we have latest main branch
        git fetch origin main

        # Check if current tag commit is an ancestor of main
        if git merge-base --is-ancestor $GITHUB_SHA origin/main; then
          echo "✓ Tag commit is an ancestor of main branch - valid for stable release"
        else
          echo "✗ Tag commit is not an ancestor of main branch - stable releases must come from main"
          echo ""
          echo "📊 Branch information:"
          echo "  Current commit: $GITHUB_SHA"
          echo "  Main branch head: $(git rev-parse origin/main)"
          echo "  Current branch: $(git branch --show-current)"
          echo ""
          echo "🔍 Troubleshooting:"
          echo "  1. Ensure stable release tags are created from main branch"
          echo "  2. If this is a hotfix, merge to main first before tagging"
          echo "  3. For development releases, use .dev, .a, .b, or .rc suffixes"
          echo "  4. Check branch history: git log --oneline --graph main..HEAD"
          exit 1
        fi

    - name: Validate dynamic version generation
      shell: bash
      run: |
        # Test that hatch-vcs can generate version from git tag
        echo "Testing dynamic version generation..."

        # Use git describe to get version
        GENERATED_VERSION=$(git describe --tags --match='v*' | sed 's/^v//')

        echo "Generated version: $GENERATED_VERSION"

        # Skip validation if version generation failed
        if [ "$GENERATED_VERSION" = "0.0.0" ]; then
          echo "⚠ Version generation failed, skipping validation"
          exit 0
        fi

        # Reuse unified validation function from previous step
        validate_version_format() {
          local version="$1"
          local version_type="$2"

          # Simplified regex patterns for better readability
          local git_tag_pattern="^v[0-9]+\.[0-9]+\.[0-9]+(\.(dev[0-9]+|a[0-9]+|b[0-9]+|rc[0-9]+))?$"
          local generated_version_pattern="^[0-9]+\.[0-9]+\.[0-9]+(\.(dev[0-9]+|a[0-9]+|b[0-9]+|rc[0-9]+))?(-[0-9]+-g[0-9a-f]+)?$"

          if [[ "$version_type" == "git_tag" ]]; then
            if [[ $version =~ $git_tag_pattern ]]; then
              echo "✓ Git tag format is valid: $version"
              return 0
            else
              echo "✗ Invalid git tag format: $version"
              echo "Expected format: v{major}.{minor}.{patch}[.{dev|a|b|rc}{N}]"
              echo "Valid examples:"
              echo "  - Stable: v1.0.0, v2.1.3"
              echo "  - Development: v1.0.0.dev1, v1.2.0.dev5"
              echo "  - Alpha: v1.0.0.a1, v1.0.0.a2"
              echo "  - Beta: v1.0.0.b1, v1.0.0.b2"
              echo "  - Release Candidate: v1.0.0.rc1, v1.0.0.rc2"
              return 1
            fi
          elif [[ "$version_type" == "generated" ]]; then
            if [[ $version =~ $generated_version_pattern ]]; then
              echo "✓ Generated version format is valid: $version"
              return 0
            else
              echo "✗ Invalid generated version format: $version"
              echo "Expected format: {major}.{minor}.{patch}[.{dev|a|b|rc}{N}][-{commits}-g{hash}]"
              echo "Valid examples:"
              echo "  - Stable: 1.0.0, 2.1.3"
              echo "  - Development: 1.0.0.dev1, 1.2.0.dev5"
              echo "  - With git suffix: 1.0.0-5-g1a2b3c4, 1.0.0.dev1-2-g5d6e7f8"
              return 1
            fi
          fi
        }

        # Validate generated version format
        if ! validate_version_format "$GENERATED_VERSION" "generated"; then
          exit 1
        fi

        # Enhanced version consistency verification
        GIT_TAG="${{ steps.validate_tag.outputs.git_tag }}"
        EXPECTED_VERSION=$(echo "$GIT_TAG" | sed 's/^v//')

        # Extract base version from generated version (remove git suffix if present)
        BASE_GENERATED_VERSION=$(echo "$GENERATED_VERSION" | sed 's/-[0-9]\{1,\}-g[0-9a-f]\{1,\}$//')

        echo "Version consistency check:"
        echo "  Git tag: $GIT_TAG"
        echo "  Expected base version: $EXPECTED_VERSION"
        echo "  Generated version: $GENERATED_VERSION"
        echo "  Generated base version: $BASE_GENERATED_VERSION"

        if [ "$BASE_GENERATED_VERSION" = "$EXPECTED_VERSION" ]; then
          echo "✓ Generated version is consistent with git tag"
        else
          echo "✗ Version consistency check failed"
          echo ""
          echo "📊 Version details:"
          echo "  Git tag: $GIT_TAG"
          echo "  Expected version: $EXPECTED_VERSION"
          echo "  Generated version: $GENERATED_VERSION"
          echo "  Generated base version: $BASE_GENERATED_VERSION"
          echo "  Git describe output: $(git describe --tags --match='v*')"
          echo ""
          echo "🔍 Troubleshooting:"
          echo "  1. Verify git tag format follows PEP 440: v{major}.{minor}.{patch}[.{dev|a|b|rc}{N}]"
          echo "  2. Check if hatch-vcs is properly configured in pyproject.toml"
          echo "  3. Ensure tag is properly annotated: git tag -a v1.0.0 -m 'Release v1.0.0'"
          echo "  4. Verify working directory is clean and matches tagged commit"
          exit 1
        fi

    - name: Build wheel
      run: |
        echo "🔨 Building wheel package..."
        echo "Build environment details:"
        echo "  Current directory: $(pwd)"
        echo "  Python executable: $(uv run python -c 'import sys; print(sys.executable)')"
        echo "  Python version: $(uv run python --version)"

        # Show project configuration
        echo "📋 Project configuration:"
        if [ -f "pyproject.toml" ]; then
          echo "  pyproject.toml found"
          grep -E "^(name|version|build-system)" pyproject.toml | head -10 || echo "  (could not extract basic info)"
        else
          echo "  ⚠️ No pyproject.toml found"
        fi

        # Build with verbose output
        echo "Building wheel..."
        uv build --wheel --verbose

        # Show build results
        echo "✅ Build completed. Artifacts:"
        ls -la dist/

        # Verify wheel content
        if ls dist/*.whl 1> /dev/null 2>&1; then
          WHEEL_FILE=$(ls dist/*.whl | head -1)
          echo "📦 Wheel details:"
          echo "  File: $(basename $WHEEL_FILE)"
          echo "  Size: $(stat -c%s "$WHEEL_FILE" 2>/dev/null || stat -f%z "$WHEEL_FILE" 2>/dev/null || echo "unknown") bytes"
          echo "  Wheel metadata:"
          uv run python -m wheel unpack --dest /tmp/wheel_check "$WHEEL_FILE" 2>/dev/null && \
          find /tmp/wheel_check -name "METADATA" -exec head -10 {} \; 2>/dev/null || \
          echo "  (could not extract wheel metadata)"
        else
          echo "❌ No wheel file found in dist/"
          exit 1
        fi
      timeout-minutes: 5

    - name: Verify wheel version consistency
      shell: bash
      run: |
        # Extract version from built wheel filename
        WHEEL_FILE=$(ls dist/*.whl | head -1)
        WHEEL_VERSION=$(echo "$WHEEL_FILE" | sed -n 's/.*coldpack-\([^-]*\)-.*/\1/p')
        echo "Wheel version: $WHEEL_VERSION"

        # Compare with expected version from git tag
        GIT_TAG="${{ steps.validate_tag.outputs.git_tag }}"
        EXPECTED_VERSION=$(echo "$GIT_TAG" | sed 's/^v//')

        if [ "$WHEEL_VERSION" = "$EXPECTED_VERSION" ]; then
          echo "✓ Wheel version matches git tag: $WHEEL_VERSION"
        else
          echo "✗ Wheel version mismatch - Expected: $EXPECTED_VERSION, Got: $WHEEL_VERSION"
          exit 1
        fi

        # Test install and import
        echo "Testing wheel installation and import..."
        uv pip install dist/*.whl --force-reinstall
        uv run python -c "import coldpack; print(f'coldpack imported successfully, version: {coldpack.__version__}')"
      timeout-minutes: 3

    - name: Upload wheel artifacts
      uses: actions/upload-artifact@v4
      with:
        name: wheels
        path: dist/*.whl

  publish:
    needs: [quality-check, build]
    runs-on: ubuntu-latest
    if: startsWith(github.ref, 'refs/tags/')
    environment: pypi
    permissions:
      contents: read
      id-token: write

    steps:
    - name: Download all artifacts
      uses: actions/download-artifact@v4
      with:
        name: wheels
        path: dist/

    - name: Final version validation before PyPI publish
      shell: bash
      run: |
        echo "🔍 Final validation before PyPI publish..."

        # Get git tag and expected version
        GIT_TAG=$(echo ${{ github.ref }} | sed 's/refs\/tags\///')
        EXPECTED_VERSION=$(echo "$GIT_TAG" | sed 's/^v//')

        echo "📊 Release information:"
        echo "  Git reference: ${{ github.ref }}"
        echo "  Git tag: $GIT_TAG"
        echo "  Expected PyPI version: $EXPECTED_VERSION"
        echo "  Current commit: $GITHUB_SHA"
        echo "  Release type: $(if [[ "$GIT_TAG" =~ \.(dev|a|b|rc) ]]; then echo "pre-release"; else echo "stable"; fi)"

        # Show environment context
        echo "🔧 Publish environment:"
        echo "  Runner OS: ${{ runner.os }}"
        echo "  Working directory: $(pwd)"
        echo "  Available artifacts:"
        ls -la dist/ || echo "  No dist/ directory found"

        # Verify wheel has consistent version
        echo "🔍 Verifying wheel version..."
        WHEEL_COUNT=0
        for wheel in dist/*.whl; do
          if [ -f "$wheel" ]; then
            WHEEL_COUNT=$((WHEEL_COUNT + 1))
            WHEEL_VERSION=$(echo "$wheel" | sed -n 's/.*coldpack-\([^-]*\)-.*/\1/p')
            echo "  ✓ $wheel -> $WHEEL_VERSION"

            if [ "$WHEEL_VERSION" != "$EXPECTED_VERSION" ]; then
              echo "✗ Wheel version mismatch: $wheel"
              echo "  Expected: $EXPECTED_VERSION"
              echo "  Got: $WHEEL_VERSION"
              echo ""
              echo "🔍 Troubleshooting:"
              echo "  1. Verify git tag format: $GIT_TAG"
              echo "  2. Check wheel naming in build process"
              echo "  3. Ensure version generation is consistent"
              exit 1
            fi
          fi
        done

        if [ $WHEEL_COUNT -eq 0 ]; then
          echo "❌ No wheel files found for publishing"
          echo ""
          echo "🔍 Troubleshooting:"
          echo "  1. Check if build step completed successfully"
          echo "  2. Verify artifacts were uploaded correctly"
          echo "  3. Check dist/ directory contents"
          exit 1
        fi

        echo "✅ All $WHEEL_COUNT wheel(s) have consistent version: $EXPECTED_VERSION"

        # Final confirmation with comprehensive details
        echo ""
        echo "🚀 Ready to publish to PyPI:"
        echo "  Git tag: $GIT_TAG"
        echo "  PyPI version: $EXPECTED_VERSION"
        echo "  Wheel count: $WHEEL_COUNT"
        echo "  Package name: coldpack"
        echo "  Release notes: $(if [[ "$GIT_TAG" =~ \.(dev|a) ]]; then echo "Generated automatically"; else echo "From release-drafter"; fi)"
        echo ""
        echo "📦 Final artifact list:"
        ls -la dist/

    - name: Publish to PyPI
      uses: pypa/gh-action-pypi-publish@release/v1
      with:
        attestations: true
        packages-dir: dist/

  github-release:
    needs: [quality-check, build]
    runs-on: ubuntu-latest
    if: startsWith(github.ref, 'refs/tags/')
    permissions:
      contents: write

    steps:
    - uses: actions/checkout@v4
      with:
        fetch-depth: 0  # Get full history for changelog

    - name: Download all artifacts
      uses: actions/download-artifact@v4
      with:
        name: wheels
        path: dist/

    - name: Get Release Draft
      id: get_release_draft
      uses: release-drafter/release-drafter@v6
      env:
        GITHUB_TOKEN: ${{ secrets.GITHUB_TOKEN }}
      # Only run for stable releases (merged to main)
      if: ${{ !contains(github.ref_name, 'dev') && !contains(github.ref_name, 'a') }}

    - name: Generate dev release notes
      id: dev_release_notes
      if: ${{ contains(github.ref_name, 'dev') || contains(github.ref_name, 'a') }}
      run: |
        # Get commits since last tag
        LAST_TAG=$(git describe --tags --abbrev=0 HEAD^ 2>/dev/null || echo "")

        if [ -n "$LAST_TAG" ]; then
          # Generate categorized changelog based on conventional commits
          # Initialize release notes (using variable instead of temp file)
          RELEASE_NOTES="## What's Changed"$'\n'

          # Get all commits since last tag - preserve original format with hash
          COMMITS=$(git log --format="%H|%s" --no-merges ${LAST_TAG}..HEAD)

          # Initialize commit collections (replace temp files with variables)
          FEATURES=""
          FIXES=""
          DOCS=""
          PERF=""
          CHORES=""
          TESTS=""
          CI=""
          OTHER=""

          # Initialize category flags (preserve original logic)
          HAS_FEATURES=false
          HAS_FIXES=false
          HAS_DOCS=false
          HAS_PERF=false
          HAS_CHORES=false
          HAS_TESTS=false
          HAS_CI=false
          HAS_OTHER=false

          # Categorize commits (preserve exact original logic)
          while IFS='|' read -r hash subject; do
            if [[ "$subject" =~ ^feat(\(.+\))?: ]]; then
              FEATURES+="- $subject"$'\n'
              HAS_FEATURES=true
            elif [[ "$subject" =~ ^fix(\(.+\))?: ]]; then
              FIXES+="- $subject"$'\n'
              HAS_FIXES=true
            elif [[ "$subject" =~ ^docs(\(.+\))?: ]]; then
              DOCS+="- $subject"$'\n'
              HAS_DOCS=true
            elif [[ "$subject" =~ ^perf(\(.+\))?: ]]; then
              PERF+="- $subject"$'\n'
              HAS_PERF=true
            elif [[ "$subject" =~ ^(chore|refactor|style)(\(.+\))?: ]]; then
              CHORES+="- $subject"$'\n'
              HAS_CHORES=true
            elif [[ "$subject" =~ ^test(\(.+\))?: ]]; then
              TESTS+="- $subject"$'\n'
              HAS_TESTS=true
            elif [[ "$subject" =~ ^ci(\(.+\))?: ]]; then
              CI+="- $subject"$'\n'
              HAS_CI=true
            else
              OTHER+="- $subject"$'\n'
              HAS_OTHER=true
            fi
          done <<< "$COMMITS"

          # Build categorized changelog (preserve exact original order and format)
          if [ "$HAS_FEATURES" = true ]; then
            RELEASE_NOTES+=$'\n'"### 🚀 Features"$'\n\n'"$FEATURES"$'\n'
          fi

          if [ "$HAS_FIXES" = true ]; then
            RELEASE_NOTES+=$'\n'"### 🐛 Bug Fixes"$'\n\n'"$FIXES"$'\n'
          fi

          if [ "$HAS_DOCS" = true ]; then
            RELEASE_NOTES+=$'\n'"### 📚 Documentation"$'\n\n'"$DOCS"$'\n'
          fi

          if [ "$HAS_PERF" = true ]; then
            RELEASE_NOTES+=$'\n'"### ⚡ Performance"$'\n\n'"$PERF"$'\n'
          fi

          if [ "$HAS_CHORES" = true ]; then
            RELEASE_NOTES+=$'\n'"### 🔧 Maintenance"$'\n\n'"$CHORES"$'\n'
          fi

          if [ "$HAS_TESTS" = true ]; then
            RELEASE_NOTES+=$'\n'"### 🧪 Testing"$'\n\n'"$TESTS"$'\n'
          fi

          if [ "$HAS_CI" = true ]; then
            RELEASE_NOTES+=$'\n'"### 🔄 CI/CD"$'\n\n'"$CI"$'\n'
          fi

          if [ "$HAS_OTHER" = true ]; then
            RELEASE_NOTES+=$'\n'"### Other Changes"$'\n\n'"$OTHER"$'\n'
          fi

          RELEASE_NOTES+="**Full Changelog**: https://github.com/${{ github.repository }}/compare/${LAST_TAG}...${{ github.ref_name }}"
        else
          # Initial release case - preserve exact original format
          RELEASE_NOTES="## What's Changed"$'\n\n'"### 🚀 Features"$'\n\n'"- Initial development release"$'\n\n'"**Full Changelog**: https://github.com/${{ github.repository }}/commits/${{ github.ref_name }}"
        fi

        # Set output (preserve original output method but eliminate temp file)
        {
          echo "notes<<EOF"
          echo "$RELEASE_NOTES"
          echo "EOF"
        } >> $GITHUB_OUTPUT

    - name: Create GitHub Release (Dev/Alpha)
      uses: ncipollo/release-action@v1
      if: ${{ contains(github.ref_name, 'dev') || contains(github.ref_name, 'a') }}
      with:
        tag: ${{ github.ref_name }}
        name: "${{ github.ref_name }}"
        body: ${{ steps.dev_release_notes.outputs.notes }}
        artifacts: "dist/*.whl"
        draft: false
        prerelease: true
        generateReleaseNotes: false
        allowUpdates: true
        artifactErrorsFailBuild: true
        makeLatest: false

    - name: Create GitHub Release (Stable)
      uses: ncipollo/release-action@v1
      if: ${{ !contains(github.ref_name, 'dev') && !contains(github.ref_name, 'a') }}
      with:
        tag: ${{ github.ref_name }}
        name: "${{ github.ref_name }}"
        body: ${{ steps.get_release_draft.outputs.body }}
        artifacts: "dist/*.whl"
        draft: false
        prerelease: false
        generateReleaseNotes: false
        allowUpdates: true
        artifactErrorsFailBuild: true
        makeLatest: true<|MERGE_RESOLUTION|>--- conflicted
+++ resolved
@@ -106,12 +106,8 @@
         uv run ruff check . --output-format=github
         uv run ruff format --check --diff .
         uv run pytest --tb=short
-<<<<<<< HEAD
-        uv run mypy src/ --ignore-missing-imports
-=======
         uv run mypy src/
       timeout-minutes: 10
->>>>>>> 83d042b6
 
   build:
     needs: quality-check  # Only build after quality check passes
