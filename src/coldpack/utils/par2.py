--- conflicted
+++ resolved
@@ -95,16 +95,11 @@
         if not file_obj.exists():
             raise FileNotFoundError(f"File not found: {file_obj}")
 
-<<<<<<< HEAD
-        # PAR2 base name (relative to working directory)
-        par2_base = file_obj.name
-=======
         # PAR2 base name - use relative path to ensure portability
         # PAR2 files store relative paths internally for cross-platform compatibility
         par2_base = (
             file_obj.name
         )  # Use filename as base (will be created in same directory)
->>>>>>> dff4977c
 
         # Build par2 create command
         # Note: We use relative paths because:
@@ -117,13 +112,8 @@
             f"-r{self.redundancy_percent}",  # Redundancy percentage
             f"-n{PAR2_BLOCK_COUNT}",  # Number of recovery files
             "-q",  # Quiet mode
-<<<<<<< HEAD
-            par2_base,  # Base name for PAR2 files
-            file_obj.name,  # File to protect (relative to cwd)
-=======
             par2_base,  # Base name for PAR2 files (relative)
             file_obj.name,  # File to protect (relative to working directory)
->>>>>>> dff4977c
         ]
 
         try:
